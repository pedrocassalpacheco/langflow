--- conflicted
+++ resolved
@@ -3,11 +3,8 @@
 from .directory import DirectoryComponent
 from .file import FileComponent
 from .json_to_data import JSONToDataComponent
-<<<<<<< HEAD
 from .s3_bucket_retriever import S3BucketRetrieverComponent
-=======
 from .s3_bucket_uploader import S3BucketUploaderComponent
->>>>>>> 85787cf5
 from .sql_executor import SQLExecutorComponent
 from .url import URLComponent
 from .webhook import WebhookComponent
@@ -18,11 +15,8 @@
     "DirectoryComponent",
     "FileComponent",
     "JSONToDataComponent",
-<<<<<<< HEAD
     "S3BucketRetrieverComponent",
-=======
     "S3BucketUploaderComponent",
->>>>>>> 85787cf5
     "SQLExecutorComponent",
     "URLComponent",
     "WebhookComponent",
