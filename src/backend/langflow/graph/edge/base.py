--- conflicted
+++ resolved
@@ -47,7 +47,6 @@
         # Validate in __init__ to fail fast
         self.validate_edge()
 
-<<<<<<< HEAD
     def validate_handles(self) -> None:
         if self.target_handle.inputTypes is None:
             self.valid_handles = (
@@ -68,7 +67,7 @@
                 f"Edge between {self.source.vertex_type} and {self.target.vertex_type} "
                 f"has invalid handles"
             )
-=======
+
     def __setstate__(self, state):
         self.source = state["source"]
         self.target = state["target"]
@@ -79,7 +78,6 @@
     def reset(self) -> None:
         self.source._build_params()
         self.target._build_params()
->>>>>>> 82ad4584
 
     def validate_edge(self) -> None:
         # Validate that the outputs of the source node are valid inputs
