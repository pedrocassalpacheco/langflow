--- conflicted
+++ resolved
@@ -23,14 +23,6 @@
 llm_type_to_cls_dict["azure-chat"] = AzureChatOpenAI  # type: ignore
 llm_type_to_cls_dict["openai-chat"] = ChatOpenAI  # type: ignore
 
-<<<<<<< HEAD
-=======
-# Chains
-chain_type_to_cls_dict: dict[str, Any] = {
-    chain_name: import_class(f"langchain.chains.{chain_name}")
-    for chain_name in chains.__all__
-}
->>>>>>> 327ad839
 
 # Toolkits
 toolkit_type_to_loader_dict: dict[str, Any] = {
