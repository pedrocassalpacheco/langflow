--- conflicted
+++ resolved
@@ -373,15 +373,7 @@
     if (lockChat) setLockChat(false);
   }
 
-<<<<<<< HEAD
-  function setModalOpen(x: boolean): void {
-    setOpen(x);
-  }
-
-  function handleOnCheckedChange(checked: boolean, i: string): void {
-=======
   function handleOnCheckedChange(checked: boolean, i: string) {
->>>>>>> 214aef76
     if (checked === true) {
       setChatKey(i);
       setChatValue(tabsState[flow.id].formKeysData.input_keys[i]);
@@ -505,13 +497,7 @@
                             enabled={chatKey === i}
                             setEnabled={() => {}}
                             size="small"
-<<<<<<< HEAD
-                            disabled={tabsState[
-                              id.current
-                            ].formKeysData.handle_keys?.some((t) => t === i)}
-=======
                             disabled={true}
->>>>>>> 214aef76
                           />
                         </div>
                       </div>
@@ -520,34 +506,9 @@
                     keyValue={i}
                   >
                     <div className="file-component-tab-column">
-<<<<<<< HEAD
-                      {tabsState[id.current].formKeysData.handle_keys?.some(
-                        (t) => t === i
-                      ) && (
-                        <div className="font-normal text-muted-foreground ">
-                          Source: Component
-                        </div>
-                      )}
-                      <Textarea
-                        className="custom-scroll"
-                        value={tabsState[id.current].formKeysData.input_keys[i]}
-                        onChange={(e) => {
-                          setTabsState((old) => {
-                            let newTabsState = _.cloneDeep(old);
-                            newTabsState[id.current].formKeysData.input_keys[
-                              i
-                            ] = e.target.value;
-                            return newTabsState;
-                          });
-                        }}
-                        disabled={chatKey === i}
-                        placeholder="Enter text..."
-                      ></Textarea>
-=======
                       <div className="font-normal text-muted-foreground ">
                         Source: Memory
                       </div>
->>>>>>> 214aef76
                     </div>
                   </AccordionComponent>
                 </div>
