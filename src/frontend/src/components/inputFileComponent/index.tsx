--- conflicted
+++ resolved
@@ -49,11 +49,7 @@
     input.style.display = "none"; // Hidden from view
     input.multiple = false; // Allow only one file selection
 
-<<<<<<< HEAD
-    input.onchange = (e: Event): void => {
-=======
-    input.onchange = (event: Event) => {
->>>>>>> cb66255b
+    input.onchange = (event: Event): void => {
       setLoading(true);
 
       // Get the selected file
