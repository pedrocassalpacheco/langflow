--- conflicted
+++ resolved
@@ -4,12 +4,9 @@
 import HomePage from "./pages/MainPage";
 import DeleteAccountPage from "./pages/deleteAccountPage";
 import LoginPage from "./pages/loginPage";
-<<<<<<< HEAD
 import SignUp from "./pages/signUpPage";
-=======
 import LoginAdminPage from "./pages/AdminPage/LoginPage";
 import AdminPage from "./pages/AdminPage";
->>>>>>> 5ae59749
 
 const Router = () => {
   return (
@@ -22,14 +19,11 @@
       <Route path="*" element={<HomePage />} />
       
       <Route path="/login" element={<LoginPage />} />
-<<<<<<< HEAD
       <Route path="/signup" element={<SignUp/>} />
-=======
       <Route path="/login/admin" element={<LoginAdminPage />} />
 
       <Route path="/admin" element={<AdminPage />} />
       
->>>>>>> 5ae59749
       <Route path="/account">
         <Route path="delete" element={<DeleteAccountPage />}></Route>
       </Route>
